--- conflicted
+++ resolved
@@ -50,17 +50,12 @@
 ### Run
   
   Currently, microphaser consists of four different submodules:
-<<<<<<< HEAD
+
   - somatic (returns neopeptides and their corresponding normal peptides)
   - normal (returns all normal peptides of the patient)
   - build_reference (returns a binary file representing the patients normal peptidome)
   - filter (compares neopeptides against the normal peptidome and removes self-similar candidates)
-=======
-  * somatic (returns neopeptides and their corresponding wildtype peptides)
-  * normal (returns all wildtype peptides of the patient)
-  * build_reference (returns a binary file representing the patients wildtype peptidome)
-  * filter (compares neopeptides against the wildtype peptidome and removes self-similar candidates)
->>>>>>> b8fe2b90
+
   
   You can run microphaser like this:
   
