--- conflicted
+++ resolved
@@ -1295,7 +1295,6 @@
     debug!("Stared Phasing");
     let mut gene = None;
     let mut start_codon_found = false;
-<<<<<<< HEAD
     let mut phase_last_gene = |gene: &Gene| -> Result<(), Box<dyn Error>> {
         if gene.biotype == "protein_coding" {
             phase_gene(
@@ -1309,23 +1308,6 @@
                 &mut refseq,
                 unsupported_alleles_warning_only,
             )?;
-=======
-    let mut phase_last_gene = |gene: Option<Gene>| -> Result<(), Box<dyn Error>> {
-        if let Some(ref gene) = gene {
-            if gene.biotype == "protein_coding" {
-                phase_gene(
-                    &gene,
-                    fasta_reader,
-                    &mut read_buffer,
-                    &mut variant_buffer,
-                    tsv_writer,
-                    fasta_writer,
-                    window_len,
-                    &mut refseq,
-                    unsupported_allele_warning_only,
-                )?;
-            }
->>>>>>> b44715ad
         }
         Ok(())
     };
