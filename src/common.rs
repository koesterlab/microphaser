use std::str;
use std::error::Error;

use itertools::any;
use rust_htslib::bcf;



pub enum Variant {
    SNV { pos: u32, alt: u8, is_germline: bool },
    Insertion { pos: u32, seq: Vec<u8>, is_germline: bool },
    Deletion { pos: u32, len: u32, is_germline: bool }
}


impl Variant {
    pub fn new(rec: &mut bcf::Record) -> Result<Vec<Self>, Box<Error>> {
<<<<<<< HEAD
        let is_germline = any(rec.genotypes()?.get(0).iter().map(|gt_allele| { //changed 1 to 0 (index)
            match gt_allele {
                &bcf::record::GenotypeAllele::Unphased(i) if i > 0 => true,
                &bcf::record::GenotypeAllele::Phased(i) if i > 0 => true,
                _ => false
            }
        }), |is_germline| is_germline);
=======
        let is_germline = !rec.info(b"SOMATIC").flag()?;
>>>>>>> fbe55b03

        let pos = rec.pos();
        let alleles = rec.alleles();
        let refallele = alleles[0];
        let mut _alleles = Vec::with_capacity(alleles.len() - 1);
        for a in &alleles[1..] {
            if a.len() == 1 && refallele.len() > 1 {
                _alleles.push(
                        Variant::Deletion {
                        pos: pos,
                        len: (refallele.len() - 1) as u32,
                        is_germline: is_germline
                    }
                );
            } else if a.len() > 1 && refallele.len() == 1 {
                _alleles.push(Variant::Insertion {
                    pos: pos,
                    seq: (*a).to_owned(),
                    is_germline: is_germline
                });
            } else if a.len() == 1 && refallele.len() == 1 {
                _alleles.push(Variant::SNV {
                    pos: pos,
                    alt: a[0],
                    is_germline: is_germline
                });
            } else {
                warn!(
                    "Unsupported variant {} -> {}",
                    str::from_utf8(refallele).unwrap(), str::from_utf8(a).unwrap()
                );
            }
        }

        Ok(_alleles)
    }

    pub fn pos(&self) -> u32 {
        match self {
            &Variant::SNV { pos, .. } => pos,
            &Variant::Deletion { pos, .. } => pos,
            &Variant::Insertion { pos, .. } => pos
        }
    }
}


pub struct Gene {
    pub id: String,
    pub transcripts: Vec<Transcript>,
    pub interval: Interval,
    pub chrom: String
}


impl Gene {
    pub fn new(id: &str, chrom: &str, interval: Interval) -> Self {
        Gene {
            id: id.to_owned(),
            transcripts: Vec::new(),
            chrom: chrom.to_owned(),
            interval: interval
        }
    }

    pub fn start(&self) -> u32 {
        self.interval.start
    }

    pub fn end(&self) -> u32 {
        self.interval.end
    }
}


pub struct Transcript {
    pub id: String,
    pub exons: Vec<Interval>
}


impl Transcript {
    pub fn new(id: &str) -> Self {
        Transcript {
            id: id.to_owned(),
            exons: Vec::new()
        }
    }
}


pub struct Interval {
    pub start: u32,
    pub end: u32
}


impl Interval {
    pub fn new(start: u32, end: u32) -> Self {
        Interval {
            start: start,
            end: end
        }
    }
}<|MERGE_RESOLUTION|>--- conflicted
+++ resolved
@@ -15,17 +15,7 @@
 
 impl Variant {
     pub fn new(rec: &mut bcf::Record) -> Result<Vec<Self>, Box<Error>> {
-<<<<<<< HEAD
-        let is_germline = any(rec.genotypes()?.get(0).iter().map(|gt_allele| { //changed 1 to 0 (index)
-            match gt_allele {
-                &bcf::record::GenotypeAllele::Unphased(i) if i > 0 => true,
-                &bcf::record::GenotypeAllele::Phased(i) if i > 0 => true,
-                _ => false
-            }
-        }), |is_germline| is_germline);
-=======
         let is_germline = !rec.info(b"SOMATIC").flag()?;
->>>>>>> fbe55b03
 
         let pos = rec.pos();
         let alleles = rec.alleles();
