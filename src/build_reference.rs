use std::error::Error;
use std::fs;
use std::io;

use std::collections::{HashMap, HashSet};

use alphabets::dna;
use bio::alphabets;
use bio::io::fasta;

extern crate bincode;
use bincode::serialize_into;

fn make_pairs() -> HashMap<&'static [u8], &'static [u8]> {
    // data structure for mapping codons to amino acids
    let grouped = vec![
        ("I", vec!["ATT", "ATC", "ATA"]),
        ("L", vec!["CTT", "CTC", "CTA", "CTG", "TTA", "TTG"]),
        ("V", vec!["GTT", "GTC", "GTA", "GTG"]),
        ("F", vec!["TTT", "TTC"]),
        ("M", vec!["ATG"]),
        ("C", vec!["TGT", "TGC"]),
        ("A", vec!["GCT", "GCC", "GCA", "GCG"]),
        ("G", vec!["GGT", "GGC", "GGA", "GGG"]),
        ("P", vec!["CCT", "CCC", "CCA", "CCG"]),
        ("T", vec!["ACT", "ACC", "ACA", "ACG"]),
        ("S", vec!["TCT", "TCC", "TCA", "TCG", "AGT", "AGC"]),
        ("Y", vec!["TAT", "TAC"]),
        ("W", vec!["TGG"]),
        ("Q", vec!["CAA", "CAG"]),
        ("N", vec!["AAT", "AAC"]),
        ("H", vec!["CAT", "CAC"]),
        ("E", vec!["GAA", "GAG"]),
        ("D", vec!["GAT", "GAC"]),
        ("K", vec!["AAA", "AAG"]),
        ("R", vec!["CGT", "CGC", "CGA", "CGG", "AGA", "AGG"]),
        ("X", vec!["TAA", "TAG", "TGA"]),
    ];
    let mut map = HashMap::new();
    for (aa, codons) in grouped.into_iter() {
        for codon in codons {
            map.insert(codon.as_bytes(), aa.as_bytes());
        }
    }
    map
}

fn to_aminoacid(v: &[u8]) -> Result<&'static [u8], ()> {
    // translate a codon triplet to amino acid
    let map = make_pairs();
    match map.get(v) {
        Some(aa) => Ok(aa),
        None => Err(()),
    }
}

fn to_protein(s: &[u8], mut frame: i32) -> Result<Vec<u8>, ()> {
    let case_seq = s.to_ascii_uppercase();
    let mut r = case_seq.to_vec();
    // reverse complement the sequence if the transcript is in reverse orientation
    if frame < 0 {
        r = dna::revcomp(&case_seq.to_vec());
        frame = frame * (-1)
    }
    let mut p = vec![];
    let mut i = frame as usize - 1;
    // iterate over all codons in the sequence and translate them
    while i < r.len() - 2 {
        let sub = &r[i..(i + 3)];
        let aa = to_aminoacid(sub)?;
        p.extend_from_slice(aa);
        i += 3;
    }
    Ok(p)
}

pub fn build<F: io::Read>(
    reference_reader: fasta::Reader<F>,
    binary_writer: fs::File,
) -> Result<(), Box<Error>> {
    // build hashSet from reference peptide sequences
    let mut ref_set = HashSet::new();
    for record in (reference_reader).records() {
        let record = record?;
        let id = record.id();
        let seq = record.seq();
        // check if peptide is in forward or reverse orientation
        let frame = match id.ends_with("F") {
            true => 1,
            false => -1,
        };
        debug!("{}", String::from_utf8_lossy(seq));
        debug!("{}", String::from_utf8_lossy(&seq.to_ascii_uppercase()));
        let pepseq = to_protein(seq, frame).unwrap();
<<<<<<< HEAD
=======
        //        println!("{:?}", pepseq);
>>>>>>> 183a75ef
        ref_set.insert(pepseq);
    }
    // save as binary
    serialize_into(binary_writer, &ref_set)?;
    debug!("Reference is done!");
    Ok(())
}<|MERGE_RESOLUTION|>--- conflicted
+++ resolved
@@ -92,10 +92,6 @@
         debug!("{}", String::from_utf8_lossy(seq));
         debug!("{}", String::from_utf8_lossy(&seq.to_ascii_uppercase()));
         let pepseq = to_protein(seq, frame).unwrap();
-<<<<<<< HEAD
-=======
-        //        println!("{:?}", pepseq);
->>>>>>> 183a75ef
         ref_set.insert(pepseq);
     }
     // save as binary
