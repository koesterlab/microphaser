use std::error::Error;
use std::fs;
use std::io;

use std::collections::{HashMap, HashSet};

use alphabets::dna;
use bio::alphabets;
use bio::io::fasta;

extern crate bincode;
use bincode::deserialize_from;

#[derive(Deserialize, Debug, Serialize)]
pub struct IDRecord {
    id: String,
    transcript: String,
    gene_id: String,
    gene_name: String,
    chrom: String,
    offset: u32,
    freq: f64,
    nvar: u32,
    nsomatic: u32,
    nvariant_sites: u32,
    nsomvariant_sites: u32,
    strand: String,
    somatic_positions: String,
    somatic_aa_change: String,
    germline_positions: String,
    germline_aa_change: String,
    normal_sequence: String,
    mutant_sequence: String,
}

fn make_pairs() -> HashMap<&'static [u8], &'static [u8]> {
    // data structure for mapping codons to amino acids
    let grouped = vec![
        ("I", vec!["ATT", "ATC", "ATA"]),
        ("L", vec!["CTT", "CTC", "CTA", "CTG", "TTA", "TTG"]),
        ("V", vec!["GTT", "GTC", "GTA", "GTG"]),
        ("F", vec!["TTT", "TTC"]),
        ("M", vec!["ATG"]),
        ("C", vec!["TGT", "TGC"]),
        ("A", vec!["GCT", "GCC", "GCA", "GCG"]),
        ("G", vec!["GGT", "GGC", "GGA", "GGG"]),
        ("P", vec!["CCT", "CCC", "CCA", "CCG"]),
        ("T", vec!["ACT", "ACC", "ACA", "ACG"]),
        ("S", vec!["TCT", "TCC", "TCA", "TCG", "AGT", "AGC"]),
        ("Y", vec!["TAT", "TAC"]),
        ("W", vec!["TGG"]),
        ("Q", vec!["CAA", "CAG"]),
        ("N", vec!["AAT", "AAC"]),
        ("H", vec!["CAT", "CAC"]),
        ("E", vec!["GAA", "GAG"]),
        ("D", vec!["GAT", "GAC"]),
        ("K", vec!["AAA", "AAG"]),
        ("R", vec!["CGT", "CGC", "CGA", "CGG", "AGA", "AGG"]),
        ("X", vec!["TAA", "TAG", "TGA"]),
    ];
    let mut map = HashMap::new();
    for (aa, codons) in grouped.into_iter() {
        for codon in codons {
            map.insert(codon.as_bytes(), aa.as_bytes());
        }
    }
    map
}

fn to_aminoacid(v: &[u8]) -> Result<&'static [u8], ()> {
    // translate a codon triplet to amino acid
    let map = make_pairs();
    match map.get(v) {
        Some(aa) => Ok(aa),
        None => Err(()),
    }
}

fn to_protein(s: &[u8], mut frame: i32) -> Result<Vec<u8>, ()> {
    let case_seq = s.to_ascii_uppercase();
    let mut r = case_seq.to_vec();
    // reverse complement the sequence if the transcript is in reverse orientation
    if frame < 0 {
        r = dna::revcomp(&case_seq.to_vec());
        frame = frame * (-1)
    }
    let mut p = vec![];
    let mut i = frame as usize - 1;
    // iterate over all codons in the sequence and translate them
    while i < r.len() - 2 {
        let sub = &r[i..(i + 3)];
        let aa = to_aminoacid(sub)?;
        p.extend_from_slice(aa);
        i += 3;
    }
    Ok(p)
}

pub fn filter<F: io::Read, O: io::Write>(
    reference_reader: fs::File,
    tsv_reader: &mut csv::Reader<F>,
    fasta_writer: &mut fasta::Writer<O>,
    normal_writer: &mut fasta::Writer<fs::File>,
    tsv_writer: &mut csv::Writer<fs::File>,
) -> Result<(), Box<Error>> {
<<<<<<< HEAD
    // load refernce HashSet from file
    let ref_set: HashSet<Vec<u8>> = deserialize_from(reference_reader).unwrap();
=======
    // load HashSet from file
    let new_set: HashSet<Vec<u8>> = deserialize_from(reference_reader).unwrap();

    /*    // build set of unmutated (wildtype/normal) peptides corresponding to the neopeptides
    let mut wt_map = HashMap::new();
    for record in (normal_reader).records() {
        let record = record?;
        let id = record.id();
        let seq = record.seq();
        // check if peptide is in forward or reverse orientation
        let frame = match id.ends_with("F") {
            true => 1,
            false => -1
        };
>>>>>>> 183a75ef

    // get peptide info from info.tsv table (including sequences)
    for record in tsv_reader.records() {
        let record = record?;
        let row: IDRecord = record.deserialize(None)?;
        let id = &row.id;
        let mt_seq = &row.mutant_sequence.as_bytes();
        let wt_seq = &row.normal_sequence.as_bytes();
        let frame = match id.ends_with("F") {
            true => 1,
            false => -1,
        };
        let neopeptide = to_protein(mt_seq, frame).unwrap();
        let wt_peptide = match wt_seq.len() == 0 {
            true => vec![],
            false => to_protein(wt_seq, frame).unwrap(),
        };

        // exclude silent mutations
        if neopeptide == wt_peptide {
            continue;
        }

<<<<<<< HEAD
        //check if neopeptide sequence is also found in the reference sequence
        match ref_set.contains(&neopeptide) {
=======
        //        println!("{:?}", neopeptide);
        match new_set.contains(&neopeptide) {
>>>>>>> 183a75ef
            true => (),
            false => {
                fasta_writer.write(&format!("{}", id), None, &neopeptide)?;
                // if we don't have a matching normal, do not write an empty entry to the output
                if wt_peptide.len() > 0 {
                    normal_writer.write(&format!("{}", id), None, &wt_peptide)?;
                }
                tsv_writer.serialize(row)?;
            }
        }
    }
<<<<<<< HEAD
=======

    /*    // iterate over neopeptides
    for record in (tumor_reader).records() {
        let record = record?;
        let id = record.id();
        let seq = record.seq();
         // check if peptide is in forward or reverse orientation
        let frame = match id.ends_with("F") {
            true => 1,
            false => -1
        };

        let neopeptide = to_protein(seq, frame).unwrap();
        let peptide = match wt_map.get(id) {
            Some(pepseq) => pepseq,
            _ => ""
        };

        match ref_set.contains(&neopeptide) {
            true => (),
            false => {
                fasta_writer.write(&format!("{}", id), None, &neopeptide)?;
                normal_writer.write(&format!("{}", id), None, &peptide)?;
            }
        }
    }*/
>>>>>>> 183a75ef
    Ok(())
}<|MERGE_RESOLUTION|>--- conflicted
+++ resolved
@@ -103,25 +103,8 @@
     normal_writer: &mut fasta::Writer<fs::File>,
     tsv_writer: &mut csv::Writer<fs::File>,
 ) -> Result<(), Box<Error>> {
-<<<<<<< HEAD
     // load refernce HashSet from file
     let ref_set: HashSet<Vec<u8>> = deserialize_from(reference_reader).unwrap();
-=======
-    // load HashSet from file
-    let new_set: HashSet<Vec<u8>> = deserialize_from(reference_reader).unwrap();
-
-    /*    // build set of unmutated (wildtype/normal) peptides corresponding to the neopeptides
-    let mut wt_map = HashMap::new();
-    for record in (normal_reader).records() {
-        let record = record?;
-        let id = record.id();
-        let seq = record.seq();
-        // check if peptide is in forward or reverse orientation
-        let frame = match id.ends_with("F") {
-            true => 1,
-            false => -1
-        };
->>>>>>> 183a75ef
 
     // get peptide info from info.tsv table (including sequences)
     for record in tsv_reader.records() {
@@ -145,13 +128,8 @@
             continue;
         }
 
-<<<<<<< HEAD
         //check if neopeptide sequence is also found in the reference sequence
         match ref_set.contains(&neopeptide) {
-=======
-        //        println!("{:?}", neopeptide);
-        match new_set.contains(&neopeptide) {
->>>>>>> 183a75ef
             true => (),
             false => {
                 fasta_writer.write(&format!("{}", id), None, &neopeptide)?;
@@ -163,34 +141,5 @@
             }
         }
     }
-<<<<<<< HEAD
-=======
-
-    /*    // iterate over neopeptides
-    for record in (tumor_reader).records() {
-        let record = record?;
-        let id = record.id();
-        let seq = record.seq();
-         // check if peptide is in forward or reverse orientation
-        let frame = match id.ends_with("F") {
-            true => 1,
-            false => -1
-        };
-
-        let neopeptide = to_protein(seq, frame).unwrap();
-        let peptide = match wt_map.get(id) {
-            Some(pepseq) => pepseq,
-            _ => ""
-        };
-
-        match ref_set.contains(&neopeptide) {
-            true => (),
-            false => {
-                fasta_writer.write(&format!("{}", id), None, &neopeptide)?;
-                normal_writer.write(&format!("{}", id), None, &peptide)?;
-            }
-        }
-    }*/
->>>>>>> 183a75ef
     Ok(())
 }